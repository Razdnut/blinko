{
  "name": "blinko",
<<<<<<< HEAD
  "version": "0.21.1",
=======
  "version": "1.0.1",
>>>>>>> 41535d65
  "repository": "https://github.com/blinko-space/blinko.git",
  "private": true,
  "browser": {
    "fs": false,
    "os": false,
    "path": false
  },
  "prisma": {
    "seed": "ts-node --compiler-options {\"module\":\"CommonJS\"} prisma/seed.ts"
  },
  "scripts": {
    "generate": "prisma generate",
    "prisma-studio": "prisma studio",
    "migrate": "prisma migrate deploy",
    "migrate-dev": "prisma migrate dev",
    "migrate-dev-reset": "prisma migrate reset",
    "db-seed": "prisma db seed",
    "build-seed": "tsc -p tsconfig.seed.json",
    "db-reset": "prisma migrate dev reset",
    "dev": "next dev -p 1111",
    "dev:https": "ngrok http 1111",
    "build": "set NODE_ENV=production & next build",
    "vercel-build": "prisma generate && prisma migrate deploy && prisma db seed && next build",
    "start": "prisma migrate & prisma db seed & next start -p 1111",
    "lint": "next lint",
    "analyze": "ANALYZE=true next build",
    "postinstall": "pnpm generate"
  },
  "dependencies": {
    "@ashwamegh/react-link-preview": "^1.0.1",
    "@aws-sdk/client-s3": "^3.693.0",
    "@aws-sdk/s3-request-presigner": "^3.703.0",
    "@babel/plugin-proposal-decorators": "^7.24.7",
    "@ffmpeg/ffmpeg": "^0.12.10",
    "@iconify/react": "^5.0.2",
    "@langchain/community": "^0.3.6",
    "@langchain/core": "^0.3.13",
    "@langchain/ollama": "^0.1.2",
    "@langchain/openai": "^0.3.10",
    "@langchain/pinecone": "^0.1.1",
    "@langchain/textsplitters": "^0.1.0",
    "@mdxeditor/editor": "^3.19.2",
    "@next/bundle-analyzer": "^14.1.4",
    "@nextui-org/dropdown": "^2.1.31",
    "@nextui-org/framer-utils": "^2.0.24",
    "@nextui-org/popover": "^2.1.29",
    "@nextui-org/react": "^2.4.2",
    "@nextui-org/theme": "^2.2.9",
    "@prisma/client": "^5.21.1",
    "@radix-ui/colors": "^3.0.0",
    "@tailwindcss/line-clamp": "^0.4.4",
    "@tailwindcss/typography": "^0.5.15",
    "@trpc/client": "11.0.0-rc.553",
    "@trpc/next": "11.0.0-rc.553",
    "@trpc/server": "11.0.0-rc.553",
    "@types/mime-types": "^2.1.4",
    "adm-zip": "^0.5.16",
    "axios": "^1.7.7",
    "canvas-confetti": "^1.9.3",
    "clsx": "^2.1.1",
    "copy-to-clipboard": "^3.3.3",
    "cron": "^3.1.7",
    "dayjs": "^1.11.8",
    "decimal.js": "^10.4.3",
    "deepmerge": "^4.3.1",
    "echarts": "^5.5.1",
    "emoji-picker-react": "^4.12.0",
    "execa": "^9.4.1",
    "faiss-node": "^0.5.1",
    "fast-json-patch": "^3.1.1",
    "filesize": "^10.1.6",
    "framer-motion": "^11.11.9",
    "hast-util-sanitize": "^5.0.2",
    "i18next": "^23.16.0",
    "i18next-browser-languagedetector": "^8.0.0",
    "i18next-http-backend": "^2.6.2",
    "jsonwebtoken": "^9.0.2",
    "katex": "^0.16.11",
    "langchain": "^0.3.2",
    "lexical": "0.17.1",
    "lodash": "^4.17.21",
    "lottie-react": "^2.4.0",
    "mammoth": "^1.8.0",
    "mantine-datatable": "^7.12.4",
    "markdown-it": "^14.1.0",
    "markmap-lib": "^0.17.2",
    "markmap-view": "^0.17.2",
    "mdast-util-gfm-autolink-literal": "2.0.0",
    "mermaid": "^11.4.1",
    "mime-types": "^2.1.35",
    "mobx": "^6.13.3",
    "mobx-react-lite": "^4.0.7",
    "motion": "^11.13.1",
    "ncp": "^2.0.0",
    "next": "^14.2.5",
    "next-auth": "^4.24.7",
    "next-pwa": "^5.6.0",
    "next-themes": "^0.3.0",
    "nextjs-cors": "^2.2.0",
    "nprogress": "^0.2.0",
    "p-limit": "^6.1.0",
    "pdf-parse": "^1.1.1",
    "pg": "^8.11.4",
    "pg-connection-string": "^2.7.0",
    "pg-dump-restore": "^1.0.12",
    "postcss-import": "^16.1.0",
    "rctx-contextmenu": "^1.4.1",
    "react": "^18.2.0",
    "react-accessible-treeview": "^2.9.1",
    "react-audio-visualize": "^1.2.0",
    "react-audio-voice-recorder": "^2.2.0",
    "react-burger-menu": "^3.0.9",
    "react-collapsed": "^4.1.2",
    "react-dev-inspector": "^2.0.1",
    "react-diff-view": "^3.2.1",
    "react-dom": "^18.2.0",
    "react-dropzone": "^14.2.9",
    "react-file-icon": "^1.5.0",
    "react-grid-layout": "^1.3.4",
    "react-hot-toast": "^2.4.1",
    "react-hotkeys-hook": "^4.5.1",
    "react-i18next": "^15.0.3",
    "react-markdown": "^9.0.1",
    "react-masonry": "^1.0.7",
    "react-masonry-css": "^1.0.16",
    "react-photo-view": "^1.2.6",
    "react-syntax-highlighter": "^15.5.0",
    "react-webcam": "^7.2.0",
    "rehype-katex": "^7.0.1",
    "rehype-raw": "^7.0.0",
    "remark-gfm": "^4.0.0",
    "remark-math": "^6.0.0",
    "sharp": "^0.33.5",
    "sqlite3": "^5.1.7",
    "superjson": "^2.2.1",
    "swagger-ui-react": "^5.17.14",
    "swiper": "^11.1.14",
    "tailwind-merge": "^1.13.0",
    "trpc-to-openapi": "^2.0.2",
    "typed-emitter": "^2.1.0",
    "typeorm": "^0.3.20",
    "unfurl.js": "^6.4.0",
    "usehooks-ts": "^3.1.0",
    "vanilla-tilt": "^1.8.1",
    "zod": "^3.23.8",
    "zod-prisma-types": "^3.1.8"
  },
  "devDependencies": {
    "@headlessui/tailwindcss": "^0.1.3",
    "@semantic-release/changelog": "^6.0.3",
    "@semantic-release/commit-analyzer": "^13.0.0",
    "@semantic-release/git": "^10.0.1",
    "@semantic-release/github": "^11.0.1",
    "@semantic-release/npm": "^12.0.1",
    "@semantic-release/release-notes-generator": "^14.0.1",
    "@types/lodash": "^4.14.195",
    "@types/ncp": "^2.0.8",
    "@types/node": "20.2.5",
    "@types/react": "18.2.8",
    "@types/react-dom": "^18.2.4",
    "@types/react-grid-layout": "^1.3.2",
    "@types/uuid": "^9.0.1",
    "autoprefixer": "^10.4.14",
    "conventional-changelog-conventionalcommits": "^8.0.0",
    "postcss": "^8.4.24",
    "postcss-nesting": "^12.0.0",
    "prisma": "^5.21.1",
    "semantic-release": "^24.2.0",
    "tailwindcss": "^3.3.2",
    "tailwindcss-animate": "^1.0.6",
    "ts-node": "^10.9.2",
    "typescript": "^5.1.6"
  },
  "resolutions": {
    "@langchain/core": "^0.3.13"
  },
  "overrides": {
    "@langchain/core": "^0.3.13"
  },
  "pnpm": {
    "overrides": {
      "@langchain/core": "^0.3.13"
    }
  },
  "prettier": {
    "printWidth": 200,
    "tabWidth": 2,
    "trailingComma": "all",
    "useTabs": false,
    "semi": true,
    "singleQuote": true
  },
  "engines": {
    "node": ">=18.17.1"
  },
  "publishConfig": {
    "tag": "latest",
    "registry": "https://registry.npmjs.org/"
  }
}<|MERGE_RESOLUTION|>--- conflicted
+++ resolved
@@ -1,10 +1,6 @@
 {
   "name": "blinko",
-<<<<<<< HEAD
   "version": "0.21.1",
-=======
-  "version": "1.0.1",
->>>>>>> 41535d65
   "repository": "https://github.com/blinko-space/blinko.git",
   "private": true,
   "browser": {
@@ -199,9 +195,5 @@
   },
   "engines": {
     "node": ">=18.17.1"
-  },
-  "publishConfig": {
-    "tag": "latest",
-    "registry": "https://registry.npmjs.org/"
   }
 }