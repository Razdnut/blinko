{
<<<<<<< HEAD
  "enter-spotify-consumer-key": "Insira a Chave do Consumidor do Spotify",
  "spotify-consumer-key-tip": "Costumava obter a capa de músicas em mp3.",
  "spotify-consumer-key-tip-2": "Obtenha a Chave da API em https://developer.spotify.com/"
=======
  "blinko": "Blinko",
  "notes": "Notas",
  "resources": "Recursos",
  "archived": "Arquivado",
  "settings": "Definições",
  "total-tags": "TOTAL TAGS",
  "search": "Procurar...",
  "i-have-a-new-idea": "Tenho uma nova ideia...",
  "ai-model": "Modelo de IA",
  "all-notes-have-been-loaded": "Todas as notas {{items}} foram carregadas",
  "archive": "Arquivo",
  "ask-about-your-notes": "Perguntar sobre as suas notas",
  "backup-file": "FICHEIRO DE CÓPIA DE SEGURANÇA",
  "bulleted-list": "Lista com marcadores",
  "cancel": "Cancelar",
  "cancel-top": "Cancelar topo",
  "change-type": "Tipo de modificação",
  "change-user-info": "Alterar informações do utilizador",
  "confirm-to-delete": "Confirmar a eliminação!",
  "congratulations-youve-reviewed-everything-today": "já reviu tudo hoje.",
  "convert-to-note": "Converter em nota",
  "create-successfully": "Criar com êxito",
  "daily-review": "Revisão diária",
  "delete": "Eliminar",
  "delete-confirm": "Apagar Confirmar",
  "delete-success": "Eliminar com êxito",
  "edit": "Editar",
  "enter-send-shift-enter-for-new-line": "Introduzir enviar, Shift+Enter para nova linha",
  "enter-your-name": "Introduza o seu nome",
  "enter-your-password": "Introduza a sua palavra-passe",
  "enter-your-username": "Introduza o seu nome de utilizador",
  "every-day": "Todos os dias",
  "every-half-year": "Todos os semestres",
  "every-month": "Todos os meses",
  "every-week": "Todas as semanas",
  "hello": "Olá",
  "hi-user-name-i-can-search-for-the-notes-for-you-how-can-i-help-you-today": "Olá {{nome}}, posso procurar as notas para si, como posso ajudá-lo hoje?",
  "import-from-bko": "Importar de .bko",
  "import": "Importação",
  "in-progress": "Em curso...",
  "insert-codeblock": "Inserir codeBlock",
  "insert-hashtag": "Inserir hashtag",
  "insert-sandpack": "Inserir saco de areia",
  "insert-table": "Inserir tabela",
  "items": "artigos",
  "keep-sign-in": "Manter o registo",
  "language": "Língua",
  "last-run": "ÚLTIMA CORRIDA",
  "logout": "Terminar sessão",
  "multiple-select": "Seleção múltipla",
  "must-start-with-http-s-or-use-api-openai-as-default": "Deve começar com http(s):// ou utilizar /api/openai como predefinição",
  "name": "Nome",
  "name-db": "NOME",
  "need-to-create-an-account": "Precisa de criar uma conta?",
  "new-version-detected-click-to-get-the-latest-version": "Nova versão detectada, clique para obter a versão mais recente",
  "nickname": "alcunha",
  "no-data-here-well-then-time-to-write-a-note": "Não há dados aqui? Então, é altura de escrever uma nota!",
  "no-tag-found": "Nenhuma etiqueta encontrada",
  "not-a-bko-file": "não é um ficheiro bko",
  "note": "Nota",
  "numbered-list": "Lista numerada",
  "operation-failed": "A operação falhou.",
  "password": "palavra-passe",
  "preference": "Preferência",
  "recording": "Registo",
  "required-items-cannot-be-empty": "Os itens obrigatórios não podem estar vazios",
  "rest-user-password": "Palavra-passe do utilizador restante",
  "running": "Em curso",
  "save": "Guardar",
  "schedule": "CALENDÁRIO",
  "schedule-archive-blinko": "Arquivo de horários Blinko",
  "schedule-back-up": "Programar a cópia de segurança",
  "schedule-task": "Programar tarefa",
  "show-less": "Mostrar menos",
  "show-more": "Mostrar mais",
  "show-navigation-bar-on-mobile": "Barra de navegação oculta no telemóvel",
  "sign-in": "Iniciar sessão",
  "sign-up": "Inscrever-se",
  "status": "ESTADO",
  "stopped": "Parado",
  "the-two-passwords-are-inconsistent": "As duas palavras-passe são inconsistentes",
  "theme": "Tema",
  "there-are-no-resources-yet-go-upload-them-now": "Ainda não existem recursos, carregue-os agora",
  "this-operation-will-be-delete-resource-are-you-sure": "Esta operação será um recurso de eliminação, tem a certeza?",
  "top": "Topo",
  "total": "Total",
  "update-successfully": "Atualizar com êxito",
  "upload-file": "Carregar ficheiro",
  "use-ai": "Utilizar ai",
  "user-custom-openai-api-key": "Chave de Api OpenAI personalizada pelo utilizador",
  "user-custom-azureopenai-api-instance": "Nome da instância do Azure OpenAI",
  "user-custom-azureopenai-api-deployment": "Nome da implantação do Azure OpenAI",
  "user-custom-azureopenai-api-version": "Versão da API",
  "user-or-password-error": "Erro de utilizador ou de palavra-passe",
  "username": "nome de utilizador",
  "your-changes-have-been-saved": "As suas alterações foram guardadas!",
  "add-tag": "Adicionar etiqueta",
  "already-have-an-account-direct-login": "Já tem uma conta? Início de sessão direto",
  "api-endpoint": "Ponto final da API",
  "check-list": "Lista de controlo",
  "confirm": "Confirmar",
  "confirm-password": "Confirmar a palavra-passe",
  "confirm-your-password": "Confirmar a sua palavra-passe",
  "confrim": "Confirmar",
  "convert-to": "Converter para",
  "create-successfully-is-about-to-jump-to-the-login": "Criar com êxito, está prestes a passar para o início de sessão",
  "every-three-month": "De três em três meses",
  "model-provider": "Modelo de fornecedor",
  "reviewed": "Revisto",
  "basic-information": "Informações básicas",
  "convert-to-blinko": "Converter para Blinko",
  "recovery": "Recuperação",
  "detail": "Detalhes",
  "created-in": "Criado em",
  "set-as-public": "Definir como público",
  "unset-as-public": "Não definido como público",
  "no-tag": "Sem etiqueta",
  "with-link": "Com ligação",
  "has-file": "Tem ficheiro",
  "created-at": "Criar em",
  "role": "Papel",
  "user-list": "Lista de utilizadores",
  "create-user": "Criar utilizador",
  "action": "Ação",
  "original-password": "Palavra-passe original",
  "edit-user": "Editar utilizador",
  "import-from-memos-memos_prod-db": "Importar de Memos(memos_prod.db)",
  "when-exporting-memos_prod-db-please-close-the-memos-container-to-avoid-partial-loss-of-data": "Ao exportar memos_prod.db, feche o contentor de memos para evitar a perda parcial de dados.",
  "go-to-share-page": "Ir para a página de partilha",
  "rebuild-embedding-index": "Reconstruir o índice de incorporação",
  "notes-imported-by-other-means-may-not-have-embedded-vectors": "As notas importadas por outros meios podem não ter vectores incorporados",
  "if-you-have-a-lot-of-notes-you-may-consume-a-certain-number-of-tokens": "Se tiver muitas notas, pode consumir um determinado número de fichas",
  "time-format": "Formato da hora",
  "version": "Versão",
  "new-version-available": "Nova versão disponível",
  "storage": "Armazenamento",
  "local-file-system": "Sistema de ficheiros local",
  "object-storage": "Armazenamento de objectos",
  "in-addition-to-the-gpt-model-there-is-a-need-to-ensure-that-it-is-possible-to-invoke-the": "Para além do modelo GPT, é necessário garantir que é possível invocar o modelo",
  "speech-recognition-requires-the-use-of": "O reconhecimento de voz requer a utilização de",
  "ai-expand": "Expandir a IA",
  "ai-polish": "Polaco AI",
  "accept": "Aceitar",
  "reject": "Rejeitar",
  "stop": "Parar",
  "card-columns": "Colunas de cartões",
  "select-a-columns": "Selecionar uma coluna",
  "width-less-than-1024px": "Largura inferior a 1024px",
  "width-less-than": "Largura inferior a",
  "small-device-card-columns": "Colunas do cartão de dispositivo pequeno",
  "medium-device-card-columns": "Colunas do cartão de dispositivo médio",
  "large-device-card-columns": "Colunas grandes do cartão de dispositivo",
  "device-card-columns": "Colunas do cartão de dispositivo",
  "columns-for-different-devices": "Colunas para diferentes dispositivos",
  "mobile": "Telemóvel",
  "tablet": "Tablet",
  "desktop": "Ambiente de trabalho",
  "chars": "Caracteres",
  "text-fold-length": "Comprimento da dobra do texto",
  "title-first-line-of-the-text": "Título (primeira linha do texto)",
  "content-rest-of-the-text-if-the-text-is-longer-than-the-length": "Conteúdo (resto do texto, se o texto for mais longo do que o comprimento)",
  "ai-tag": "Etiqueta AI",
  "article": "Artigo",
  "embedding-model": "Modelo de incorporação",
  "force-rebuild": "Reconstrução da força",
  "force-rebuild-embedding-index": "A reconstrução forçada irá reconstruir completamente todos os dados que foram indexados",
  "embedding-model-description": "O índice deve ser reconstruído após a mudança de modelos incorporados",
  "top-k-description": "Número máximo de documentos eventualmente devolvidos",
  "embedding-lambda-description": "Resultado da consulta Parâmetro de ponderação da diversidade",
  "update-tag-icon": "Atualizar o ícone da etiqueta",
  "delete-only-tag": "Eliminar apenas a etiqueta",
  "delete-tag-with-note": "Eliminar etiqueta com nota",
  "update-tag-name": "Atualizar o nome da etiqueta",
  "thinking": "A pensar...",
  "select-all": "Selecionar tudo",
  "insert-before": "Inserir antes de",
  "insert-after": "Inserir após",
  "update-name": "Atualizar nome",
  "ai-emoji": "Ai Emoji",
  "custom-icon": "Ícone personalizado",
  "ai-enhanced-search": "Pesquisa optimizada por IA",
  "preview-mode": "Modo de pré-visualização",
  "source-code": "Código fonte",
  "reference": "Referência",
  "reference-note": "Nota de referência",
  "source-code-mode": "Modo de código fonte",
  "heading": "Título",
  "paragraph": "Parágrafo",
  "quote": "Citação",
  "bold": "Negrito",
  "remove-italic": "Remover itálico",
  "underline": "Sublinhar",
  "remove-bold": "Remover negrito",
  "italic": "Itálico",
  "remove-underline": "Remover o sublinhado",
  "select-block-type": "Selecionar o tipo de bloco",
  "block-type-select-placeholder": "Tipo de bloco",
  "trash": "lixo",
  "page-size": "Tamanho da página",
  "toolbar-visibility": "Visibilidade da barra de ferramentas",
  "always-hide-toolbar": "Esconder-se sempre",
  "always-show-toolbar": "Mostrar sempre",
  "hide-toolbar-on-mobile": "Ocultar no telemóvel",
  "select-toolbar-visibility": "Selecionar a visibilidade da barra de ferramentas",
  "select-a-time-format": "Selecionar um formato de hora",
  "enter-code-shown-on-authenticator-app": "Introduzir o código apresentado na aplicação de autenticação",
  "open-your-third-party-authentication-app-and-enter-the-codeshown-on-screen": "Abra a sua aplicação de autenticação de terceiros e introduza os códigosmostrados no ecrã",
  "two-factor-authentication": "Autenticação de dois factores",
  "scan-this-qr-code-with-your-authenticator-app": "Digitalize este código QR com a sua aplicação de autenticação",
  "or-enter-this-code-manually": "Ou introduza este código manualmente:",
  "verify": "Verificar",
  "about": "Sobre",
  "upload": "Carregar",
  "days": "Dias",
  "select-model": "Selecionar modelo",
  "select-model-provider": "Selecionar fornecedor de modelos",
  "allow-register": "Permitir registo",
  "access-token": "Token de acesso",
  "bucket": "Balde",
  "region": "Região",
  "access-key-secret": "Chave de acesso secreta",
  "access-key-id": "ID da chave de acesso",
  "share-and-copy-link": "Partilhar e copiar a ligação",
  "copy-share-link": "Copiar a ligação de partilha",
  "endpoint": "Ponto final",
  "export-format": "Formato de exportação",
  "export": "Exportação",
  "time-range": "Intervalo de tempo",
  "all": "Todos",
  "exporting": "Exportar...",
  "has-image": "Tem imagem",
  "has-link": "Tem ligação",
  "filter-settings": "Definições do filtro",
  "tag-status": "Estado da etiqueta",
  "all-notes": "Todas as notas",
  "with-tags": "Com etiquetas",
  "without-tags": "Sem etiquetas",
  "select-tags": "Selecionar etiquetas",
  "additional-conditions": "Condições adicionais",
  "apply-filter": "Aplicar filtro",
  "to": "Para",
  "start-date": "Data de início",
  "end-date": "Data final",
  "reset": "Reiniciar",
  "no-condition": "Sem condição",
  "public": "Público",
  "ai-model-tooltip": "Introduza o nome do modelo a utilizar, por exemplo, gpt-3.5-turbo, gpt-4, gpt-4o, gpt-4o-mini",
  "user-custom-azureopenai-api-deployment-tooltip": " Introduza o nome da implantação a utilizar, por exemplo, gpt-4o",
  "ollama-ai-model-tooltip": "Introduza o nome do modelo a utilizar, por exemplo, llama3.2",
  "ollama-default-endpoint-is-http-localhost-11434": "O ponto de extremidade predefinido da Ollama é http://localhost:11434",
  "your-azure-openai-instance-name": "O nome da sua instância do Azure OpenAI",
  "search-tags": "Tags de pesquisa",
  "insert-attachment-or-note": "Inserir em anexo ou nota?",
  "context": "Contexto",
  "paste-to-note-or-attachment": "Tem certeza de que deseja colar no contexto ou no anexo?",
  "attachment": "Anexo",
  "after-deletion-all-user-data-will-be-cleared-and-unrecoverable": "Após a exclusão, todos os dados do usuário serão apagados e não poderão ser recuperados.",
  "upload-completed": "Carregamento concluído",
  "upload-cancelled": "Envio cancelado",
  "upload-failed": "Falha ao Carregar",
  "import-from-bko-tip": "O envio para o s3 para recuperação não é suportado neste momento. Por favor, desative temporariamente a opção s3 quando desejar recuperar.",
  "edit-time": "Tempo de Edição",
  "ai-write": "IA Escreva",
  "download": "Baixar",
  "rename": "Renomear",
  "move-up": "Subir",
  "cut": "Corte",
  "paste": "Colar",
  "confirm-delete": "Confirmar Excluir",
  "confirm-delete-content": "Tem certeza de que deseja excluir {{name}}? Essa ação não pode ser desfeita.",
  "folder-name": "Nome da Pasta",
  "file-name": "Nome do arquivo",
  "operation-success": "Operação bem-sucedida",
  "cloud-file": "Arquivo na Nuvem",
  "move-to-parent": "Mover Para o Pai",
  "no-resources-found": "Recursos não encontrados",
  "operation-in-progress": "Operação em andamento"
>>>>>>> f06aa91f
}<|MERGE_RESOLUTION|>--- conflicted
+++ resolved
@@ -1,9 +1,7 @@
 {
-<<<<<<< HEAD
   "enter-spotify-consumer-key": "Insira a Chave do Consumidor do Spotify",
   "spotify-consumer-key-tip": "Costumava obter a capa de músicas em mp3.",
-  "spotify-consumer-key-tip-2": "Obtenha a Chave da API em https://developer.spotify.com/"
-=======
+  "spotify-consumer-key-tip-2": "Obtenha a Chave da API em https://developer.spotify.com/",
   "blinko": "Blinko",
   "notes": "Notas",
   "resources": "Recursos",
@@ -281,5 +279,4 @@
   "move-to-parent": "Mover Para o Pai",
   "no-resources-found": "Recursos não encontrados",
   "operation-in-progress": "Operação em andamento"
->>>>>>> f06aa91f
 }