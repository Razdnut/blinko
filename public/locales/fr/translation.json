--- conflicted
+++ resolved
@@ -1,8 +1,6 @@
 {
-<<<<<<< HEAD
   "spotify-consumer-key-tip": "Utilisé pour obtenir la couverture de musique mp3",
-  "spotify-consumer-key-tip-2": "Obtenez la clé API à partir de https://developer.spotify.com/"
-=======
+  "spotify-consumer-key-tip-2": "Obtenez la clé API à partir de https://developer.spotify.com/",
   "blinko": "Blinko",
   "notes": "Notes",
   "resources": "Ressources",
@@ -345,5 +343,4 @@
   "move-to-parent": "Déplacer vers le parent",
   "no-resources-found": "Aucune ressource trouvée",
   "operation-in-progress": "Opération en cours"
->>>>>>> f06aa91f
 }